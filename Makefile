CJSON_OBJ = cJSON.o
UTILS_OBJ = cJSON_Utils.o
CJSON_LIBNAME = libcjson
UTILS_LIBNAME = libcjson_utils
CJSON_TEST = cJSON_test
UTILS_TEST = cJSON_test_utils

CJSON_TEST_SRC = cJSON.c test.c
UTILS_TEST_SRC = cJSON.c cJSON_Utils.c test_utils.c

LDLIBS = -lm

LIBVERSION = 1.0.2
CJSON_SOVERSION = 1
UTILS_SOVERSION = 1

PREFIX ?= /usr/local
INCLUDE_PATH ?= include/cjson
LIBRARY_PATH ?= lib

INSTALL_INCLUDE_PATH = $(DESTDIR)$(PREFIX)/$(INCLUDE_PATH)
INSTALL_LIBRARY_PATH = $(DESTDIR)$(PREFIX)/$(LIBRARY_PATH)

INSTALL ?= cp -a

R_CFLAGS = -fPIC -std=c89 -pedantic -Wall -Werror -Wstrict-prototypes -Wwrite-strings -Wshadow -Winit-self -Wcast-align -Wformat=2 -Wmissing-prototypes -Wstrict-overflow=2 $(CFLAGS)

uname := $(shell sh -c 'uname -s 2>/dev/null || echo false')

#library file extensions
SHARED = so
STATIC = a
 
## create dynamic (shared) library on Darwin (base OS for MacOSX and IOS)
ifeq (Darwin, $(uname))
	SHARED = dylib
endif

#cJSON library names
CJSON_SHARED = $(CJSON_LIBNAME).$(SHARED)
CJSON_SHARED_VERSION = $(CJSON_LIBNAME).$(SHARED).$(LIBVERSION)
CJSON_SHARED_SO = $(CJSON_LIBNAME).$(SHARED).$(CJSON_SOVERSION)
CJSON_STATIC = $(CJSON_LIBNAME).$(STATIC)

#cJSON_Utils library names
UTILS_SHARED = $(UTILS_LIBNAME).$(SHARED)
UTILS_SHARED_VERSION = $(UTILS_LIBNAME).$(SHARED).$(LIBVERSION)
UTILS_SHARED_SO = $(UTILS_LIBNAME).$(SHARED).$(UTILS_SOVERSION)
UTILS_STATIC = $(UTILS_LIBNAME).$(STATIC)

SHARED_CMD = $(CC) -shared -o

.PHONY: all shared static tests clean install

all: shared static tests

shared: $(CJSON_SHARED) $(UTILS_SHARED)

static: $(CJSON_STATIC) $(UTILS_STATIC)

tests: $(CJSON_TEST) $(UTILS_TEST)

test: tests
	./$(CJSON_TEST)
	./$(UTILS_TEST)

.c.o:
	$(CC) -c $(R_CFLAGS) $<

#tests
#cJSON
<<<<<<< HEAD
$(CJSON_TEST): cJSON.c cJSON.h test.c
	$(CC) $(R_CFLAGS) $^ -o $@ $(LDLIBS) -I.
#cJSON_Utils
$(UTILS_TEST): cJSON.c cJSON.h test.c
	$(CC) $(R_CFLAGS) $^ -o $@ $(LDLIBS) -I.
=======
$(CJSON_TEST): $(CJSON_TEST_SRC) cJSON.h
	$(CC) $(CJSON_TEST_SRC)  -o $@ $(LDLIBS) -I.
#cJSON_Utils
$(UTILS_TEST): $(UTILS_TEST_SRC) cJSON.h cJSON_Utils.h
	$(CC) $(UTILS_TEST_SRC) -o $@ $(LDLIBS) -I.
>>>>>>> 6622c54f

#static libraries
#cJSON
$(CJSON_STATIC): $(CJSON_OBJ)
	$(AR) rcs $@ $<
#cJSON_Utils
$(UTILS_STATIC): $(UTILS_OBJ)
	$(AR) rcs $@ $<

#shared libraries .so.1.0.0
#cJSON
$(CJSON_SHARED_VERSION): $(CJSON_OBJ)
	$(CC) -shared -o $@ $< $(LDFLAGS)
#cJSON_Utils
$(UTILS_SHARED_VERSION): $(UTILS_OBJ)
	$(CC) -shared -o $@ $< $(LDFLAGS)

#objects
#cJSON
$(CJSON_OBJ): cJSON.c cJSON.h
#cJSON_Utils
$(UTILS_OBJ): cJSON_Utils.c cJSON_Utils.h


#links .so -> .so.1 -> .so.1.0.0
#cJSON
$(CJSON_SHARED_SO): $(CJSON_SHARED_VERSION)
	ln -s $(CJSON_SHARED_VERSION) $(CJSON_SHARED_SO)
$(CJSON_SHARED): $(CJSON_SHARED_SO)
	ln -s $(CJSON_SHARED_SO) $(CJSON_SHARED)
#cJSON_Utils
$(UTILS_SHARED_SO): $(UTILS_SHARED_VERSION)
	ln -s $(UTILS_SHARED_VERSION) $(UTILS_SHARED_SO)
$(UTILS_SHARED): $(UTILS_SHARED_SO)
	ln -s $(UTILS_SHARED_SO) $(UTILS_SHARED)

#install
#cJSON
install-cjson:
	mkdir -p $(INSTALL_LIBRARY_PATH) $(INSTALL_INCLUDE_PATH)
	$(INSTALL) cJSON.h $(INSTALL_INCLUDE_PATH)
	$(INSTALL) $(CJSON_SHARED) $(CJSON_SHARED_SO) $(CJSON_SHARED_VERSION) $(INSTALL_LIBRARY_PATH)
#cJSON_Utils
install-utils: install-cjson
	$(INSTALL) cJSON_Utils.h $(INSTALL_INCLUDE_PATH)
	$(INSTALL) $(UTILS_SHARED) $(UTILS_SHARED_SO) $(UTILS_SHARED_VERSION) $(INSTALL_LIBRARY_PATH)

install: install-cjson install-utils

#uninstall
#cJSON
uninstall-cjson: uninstall-utils
	$(RM) $(INSTALL_LIBRARY_PATH)/$(CJSON_SHARED)
	$(RM) $(INSTALL_LIBRARY_PATH)/$(CJSON_SHARED_VERSION)
	$(RM) $(INSTALL_LIBRARY_PATH)/$(CJSON_SHARED_SO)
	rmdir $(INSTALL_LIBRARY_PATH)
	$(RM) $(INSTALL_INCLUDE_PATH)/cJSON.h
	rmdir $(INSTALL_INCLUDE_PATH)
#cJSON_Utils
uninstall-utils:
	$(RM) $(INSTALL_LIBRARY_PATH)/$(UTILS_SHARED)
	$(RM) $(INSTALL_LIBRARY_PATH)/$(UTILS_SHARED_VERSION)
	$(RM) $(INSTALL_LIBRARY_PATH)/$(UTILS_SHARED_SO)
	$(RM) $(INSTALL_INCLUDE_PATH)/cJSON_Utils.h

uninstall: uninstall-utils uninstall-cjson

clean:
	$(RM) $(CJSON_OBJ) $(UTILS_OBJ) #delete object files
	$(RM) $(CJSON_SHARED) $(CJSON_SHARED_VERSION) $(CJSON_SHARED_SO) $(CJSON_STATIC) #delete cJSON
	$(RM) $(UTILS_SHARED) $(UTILS_SHARED_VERSION) $(UTILS_SHARED_SO) $(UTILS_STATIC) #delete cJSON_Utils
	$(RM) $(CJSON_TEST) $(UTILS_TEST) #delete tests<|MERGE_RESOLUTION|>--- conflicted
+++ resolved
@@ -30,7 +30,7 @@
 #library file extensions
 SHARED = so
 STATIC = a
- 
+
 ## create dynamic (shared) library on Darwin (base OS for MacOSX and IOS)
 ifeq (Darwin, $(uname))
 	SHARED = dylib
@@ -69,19 +69,11 @@
 
 #tests
 #cJSON
-<<<<<<< HEAD
-$(CJSON_TEST): cJSON.c cJSON.h test.c
-	$(CC) $(R_CFLAGS) $^ -o $@ $(LDLIBS) -I.
-#cJSON_Utils
-$(UTILS_TEST): cJSON.c cJSON.h test.c
-	$(CC) $(R_CFLAGS) $^ -o $@ $(LDLIBS) -I.
-=======
 $(CJSON_TEST): $(CJSON_TEST_SRC) cJSON.h
-	$(CC) $(CJSON_TEST_SRC)  -o $@ $(LDLIBS) -I.
+	$(CC) $(R_CFLAGS) $(CJSON_TEST_SRC)  -o $@ $(LDLIBS) -I.
 #cJSON_Utils
 $(UTILS_TEST): $(UTILS_TEST_SRC) cJSON.h cJSON_Utils.h
-	$(CC) $(UTILS_TEST_SRC) -o $@ $(LDLIBS) -I.
->>>>>>> 6622c54f
+	$(CC) $(R_CFLAGS) $(UTILS_TEST_SRC) -o $@ $(LDLIBS) -I.
 
 #static libraries
 #cJSON
