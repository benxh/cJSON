--- conflicted
+++ resolved
@@ -410,7 +410,6 @@
     cJSON_Delete(item);
 }
 
-<<<<<<< HEAD
 static void *failing_realloc(void *pointer, size_t size)
 {
     (void)size;
@@ -425,7 +424,8 @@
     TEST_ASSERT_NOT_NULL(buffer.buffer);
 
     TEST_ASSERT_NULL_MESSAGE(ensure(&buffer, 200), "Ensure didn't fail with failing realloc.");
-=======
+}
+
 static void skip_utf8_bom_should_skip_bom(void)
 {
     const unsigned char string[] = "\xEF\xBB\xBF{}";
@@ -448,7 +448,6 @@
     buffer.offset = 1;
 
     TEST_ASSERT_NULL(skip_utf8_bom(&buffer));
->>>>>>> acf80470
 }
 
 int main(void)
@@ -466,12 +465,9 @@
     RUN_TEST(cjson_replace_item_via_pointer_should_replace_items);
     RUN_TEST(cjson_replace_item_in_object_should_preserve_name);
     RUN_TEST(cjson_functions_shouldnt_crash_with_null_pointers);
-<<<<<<< HEAD
     RUN_TEST(ensure_should_fail_on_failed_realloc);
-=======
     RUN_TEST(skip_utf8_bom_should_skip_bom);
     RUN_TEST(skip_utf8_bom_should_not_skip_bom_if_not_at_beginning);
 
->>>>>>> acf80470
     return UNITY_END();
 }